--- conflicted
+++ resolved
@@ -627,73 +627,4 @@
 	NULL,				/* XXX authorization */
 	eap_sim_authenticate,		/* authentication */
 	NULL				/* XXX detach */
-<<<<<<< HEAD
-};
-=======
-};
-
-/*
- * $Log$
- * Revision 1.12.4.1  2007-02-15 12:51:38  aland
- * 	Handle Client-Error code.  If the client sends us one, we stop
- * 	talking EAP-SIM.
- *
- * 	This closes #419
- *
- * Revision 1.12  2004/03/19 02:20:35  mcr
- * 	increment the EAP-id on each stage of the transaction.
- *
- * Revision 1.11  2004/02/26 19:04:31  aland
- * 	perl -i -npe "s/[ \t]+$//g" `find src -name "*.[ch]" -print`
- *
- * 	Whitespace changes only, from a fresh checkout.
- *
- * 	For bug # 13
- *
- * Revision 1.10  2004/01/30 20:35:33  mcr
- * 	capture the RAND/SRES/Kc when we initialize the SIM
- * 	rather than later, when they may have changed.
- *
- * Revision 1.9  2004/01/30 19:38:29  mcr
- * 	added some debugging of why EAP-sim might not want to
- * 	handle the request - lacking RAND1 attribute.
- *
- * Revision 1.8  2003/12/29 01:13:43  mcr
- * 	if the un-marshalling fails, then fail the packet.
- *
- * Revision 1.7  2003/11/22 00:21:17  mcr
- * 	send the encryption keys to the AccessPoint.
- *
- * Revision 1.6  2003/11/22 00:10:18  mcr
- * 	the version list attribute's length of versions is in bytes,
- * 	not entries.
- *
- * Revision 1.5  2003/11/21 19:15:51  mcr
- * 	rename "SIM-Chal" to "SIM-Rand" to sync with names in official
- * 	documentation.
- *
- * Revision 1.4  2003/11/21 19:02:19  mcr
- * 	pack the RAND attribute properly - should have 2 bytes
- * reserved.
- *
- * Revision 1.3  2003/11/06 15:45:12  aland
- * 	u_int -> uint
- *
- * Revision 1.2  2003/10/31 22:33:45  mcr
- * 	fixes for version list length types.
- * 	do not include length in hash.
- * 	use defines rather than constant sizes.
- *
- * Revision 1.1  2003/10/29 02:49:19  mcr
- * 	initial commit of eap-sim
- *
- * Revision 1.3  2003/09/14 00:44:42  mcr
- * 	finished trivial challenge state.
- *
- *
- * Local Variables:
- * c-file-style: "linux"
- * End Variables:
- *
- */
->>>>>>> bfbbbba2
+};