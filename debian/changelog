<<<<<<< HEAD
freeradius (3.0.12-1~80+grnet2) unstable; urgency=low

  * Add debian/patches/raddebug-dash-n.diff
  * Add debian/patches/raddebug-default-timeout.diff

 -- Zenon Mousmoulas <zmousm@noc.grnet.gr>  Mon, 10 Oct 2016 09:18:43 +0300

freeradius (3.0.12-1~80+grnet1) unstable; urgency=low

  [ Alan T. DeKok ]
  * add "date" module (cherry picked from commit e5cce0504bd0dbc227c839297e3d164ef800cbc8)

  [ Zenon Mousmoulas ]
  * Non-maintainer upload.
  * Refresh debian/patches/radiusd-to-freeradius.diff
  * Set debian/source/format = quilt
  * Add libpcre3-dev to build-deps

 -- Zenon Mousmoulas <zmousm@noc.grnet.gr>  Sun, 09 Oct 2016 09:02:51 +0300
=======
freeradius (3.0.14-1) unstable; urgency=medium

  * New upstream version.

 -- Alan DeKok <aland@freeradius.org>  Tue, 07 Mar 2017 12:00:00 -0400

freeradius (3.0.13+git) unstable; urgency=medium

  * New upstream version.

 -- Alan DeKok <aland@freeradius.org>  Fri, 30 Sep 2016 12:00:00 -0400
>>>>>>> 03c7ef49

freeradius (3.0.12-1) unstable; urgency=medium

  * New upstream version.

 -- Alan DeKok <aland@freeradius.org>  Mon, 25 Jan 2016 14:00:00 -0400

freeradius (3.0.11+git) unstable; urgency=medium

  * New upstream version.

 -- Alan DeKok <aland@freeradius.org>  Mon, 05 Oct 2015 15:00:00 -0400

freeradius (3.0.10+git) unstable; urgency=medium

  * New upstream version.

 -- Alan DeKok <aland@freeradius.org>  Wed, 08 Jul 2015 14:00:00 -0400

freeradius (3.0.9+git) unstable; urgency=medium

  * New upstream version.

 -- Alan DeKok <aland@freeradius.org>  Wed, 22 Apr 2015 13:30:00 -0400

freeradius (3.0.8-1) unstable; urgency=medium

  * New upstream version.

 -- Alan DeKok <aland@freeradius.org>  Thu, 19 Feb 2015 12:00:00 -0400

freeradius (3.0.7-1) unstable; urgency=medium

  * New upstream version.

 -- Alan DeKok <aland@freeradius.org>  Wed, 17 Dec 2014 16:00:00 -0400

freeradius (3.0.6-1) unstable; urgency=medium

  * New upstream version.

 -- Alan DeKok <aland@freeradius.org>  Tue, 01 Nov 2014 08:30:00 -0400

freeradius (3.0.5-1) unstable; urgency=medium

  * New upstream version.

 -- Alan DeKok <aland@freeradius.org>  Thu, 23 Sep 2014 08:30:00 -0400

freeradius (3.0.4-1) unstable; urgency=medium

  * New upstream version.

 -- Alan DeKok <aland@freeradius.org>  Wed, 03 Sep 2014 08:30:00 -0400

freeradius (3.0.3-1+grnet) unstable; urgency=low

  [ Fajar A. Nugraha ]
  * debian: update radiusd-to-freeradius.diff

 -- Zenon Mousmoulas <zmousm@noc.grnet.gr>  Thu, 03 Jul 2014 10:09:03 +0300

freeradius (3.0.3-1) unstable; urgency=low

  * New upstream version.

 -- Alan DeKok <aland@freeradius.org>  Fri, 21 Mar 2014 08:30:00 -0400

freeradius (3.0.2+git) unstable; urgency=medium

  * New upstream version.

 -- Alan DeKok <aland@freeradius.org>  Wed, 15 Jan 2014 21:23:14 -0400

freeradius (3.0.1+git) unstable; urgency=medium

  * New upstream version.

 -- Alan DeKok <aland@freeradius.org>  Mon, 10 Oct 2013 21:23:14 -0400

freeradius (3.0.0+git) unstable; urgency=medium

  * New upstream version.

 -- Alan DeKok <aland@freeradius.org>  Mon, 07 Oct 2013 15:48:14 -0400<|MERGE_RESOLUTION|>--- conflicted
+++ resolved
@@ -1,4 +1,15 @@
-<<<<<<< HEAD
+freeradius (3.0.14-1) unstable; urgency=medium
+
+  * New upstream version.
+
+ -- Alan DeKok <aland@freeradius.org>  Tue, 07 Mar 2017 12:00:00 -0400
+
+freeradius (3.0.13+git) unstable; urgency=medium
+
+  * New upstream version.
+
+ -- Alan DeKok <aland@freeradius.org>  Fri, 30 Sep 2016 12:00:00 -0400
+
 freeradius (3.0.12-1~80+grnet2) unstable; urgency=low
 
   * Add debian/patches/raddebug-dash-n.diff
@@ -18,19 +29,6 @@
   * Add libpcre3-dev to build-deps
 
  -- Zenon Mousmoulas <zmousm@noc.grnet.gr>  Sun, 09 Oct 2016 09:02:51 +0300
-=======
-freeradius (3.0.14-1) unstable; urgency=medium
-
-  * New upstream version.
-
- -- Alan DeKok <aland@freeradius.org>  Tue, 07 Mar 2017 12:00:00 -0400
-
-freeradius (3.0.13+git) unstable; urgency=medium
-
-  * New upstream version.
-
- -- Alan DeKok <aland@freeradius.org>  Fri, 30 Sep 2016 12:00:00 -0400
->>>>>>> 03c7ef49
 
 freeradius (3.0.12-1) unstable; urgency=medium
 
