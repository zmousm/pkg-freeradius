<<<<<<< HEAD
freeradius (3.0.3-1) unstable; urgency=low
=======
freeradius (3.0.8+git) unstable; urgency=medium

  * New upstream version.

 -- Alan DeKok <aland@freeradius.org>  Thu, 19 Feb 2015 12:00:00 -0400

freeradius (3.0.7+git) unstable; urgency=medium

  * New upstream version.

 -- Alan DeKok <aland@freeradius.org>  Wed, 17 Dec 2014 16:00:00 -0400

freeradius (3.0.6+git) unstable; urgency=medium

  * New upstream version.

 -- Alan DeKok <aland@freeradius.org>  Tue, 01 Nov 2014 08:30:00 -0400

freeradius (3.0.5+git) unstable; urgency=medium

  * New upstream version.

 -- Alan DeKok <aland@freeradius.org>  Thu, 23 Sep 2014 08:30:00 -0400

freeradius (3.0.4+git) unstable; urgency=medium

  * New upstream version.

 -- Alan DeKok <aland@freeradius.org>  Wed, 03 Sep 2014 08:30:00 -0400

freeradius (3.0.3+git) unstable; urgency=medium
>>>>>>> 3250f1d0

  * New upstream version.

 -- Alan DeKok <aland@freeradius.org>  Fri, 21 Mar 2014 08:30:00 -0400

freeradius (3.0.2+git) unstable; urgency=medium

  * New upstream version.

 -- Alan DeKok <aland@freeradius.org>  Wed, 15 Jan 2014 21:23:14 -0400

freeradius (3.0.1+git) unstable; urgency=medium

  * New upstream version.

 -- Alan DeKok <aland@freeradius.org>  Mon, 10 Oct 2013 21:23:14 -0400

freeradius (3.0.0+git) unstable; urgency=medium

  * New upstream version.

 -- Alan DeKok <aland@freeradius.org>  Mon, 07 Oct 2013 15:48:14 -0400<|MERGE_RESOLUTION|>--- conflicted
+++ resolved
@@ -1,7 +1,4 @@
-<<<<<<< HEAD
-freeradius (3.0.3-1) unstable; urgency=low
-=======
-freeradius (3.0.8+git) unstable; urgency=medium
+freeradius (3.0.8-1) unstable; urgency=medium
 
   * New upstream version.
 
@@ -32,7 +29,6 @@
  -- Alan DeKok <aland@freeradius.org>  Wed, 03 Sep 2014 08:30:00 -0400
 
 freeradius (3.0.3+git) unstable; urgency=medium
->>>>>>> 3250f1d0
 
   * New upstream version.
 
