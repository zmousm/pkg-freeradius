<<<<<<< HEAD
freeradius (3.0.12-1) unstable; urgency=medium
=======
freeradius (3.0.14+git) unstable; urgency=medium

  * New upstream version.

 -- Alan DeKok <aland@freeradius.org>  Tue, 07 Mar 2017 12:00:00 -0400

freeradius (3.0.13+git) unstable; urgency=medium

  * New upstream version.

 -- Alan DeKok <aland@freeradius.org>  Fri, 30 Sep 2016 12:00:00 -0400

freeradius (3.0.12+git) unstable; urgency=medium
>>>>>>> a6ce2fc6

  * New upstream version.

 -- Alan DeKok <aland@freeradius.org>  Mon, 25 Jan 2016 14:00:00 -0400

freeradius (3.0.11+git) unstable; urgency=medium

  * New upstream version.

 -- Alan DeKok <aland@freeradius.org>  Mon, 05 Oct 2015 15:00:00 -0400

freeradius (3.0.10+git) unstable; urgency=medium

  * New upstream version.

 -- Alan DeKok <aland@freeradius.org>  Wed, 08 Jul 2015 14:00:00 -0400

freeradius (3.0.9+git) unstable; urgency=medium

  * New upstream version.

 -- Alan DeKok <aland@freeradius.org>  Wed, 22 Apr 2015 13:30:00 -0400

freeradius (3.0.8+git) unstable; urgency=medium

  * New upstream version.

 -- Alan DeKok <aland@freeradius.org>  Thu, 19 Feb 2015 12:00:00 -0400

freeradius (3.0.7+git) unstable; urgency=medium

  * New upstream version.

 -- Alan DeKok <aland@freeradius.org>  Wed, 17 Dec 2014 16:00:00 -0400

freeradius (3.0.6+git) unstable; urgency=medium

  * New upstream version.

 -- Alan DeKok <aland@freeradius.org>  Tue, 01 Nov 2014 08:30:00 -0400

freeradius (3.0.5+git) unstable; urgency=medium

  * New upstream version.

 -- Alan DeKok <aland@freeradius.org>  Thu, 23 Sep 2014 08:30:00 -0400

freeradius (3.0.4+git) unstable; urgency=medium

  * New upstream version.

 -- Alan DeKok <aland@freeradius.org>  Wed, 03 Sep 2014 08:30:00 -0400

freeradius (3.0.3+git) unstable; urgency=medium

  * New upstream version.

 -- Alan DeKok <aland@freeradius.org>  Fri, 21 Mar 2014 08:30:00 -0400

freeradius (3.0.2+git) unstable; urgency=medium

  * New upstream version.

 -- Alan DeKok <aland@freeradius.org>  Wed, 15 Jan 2014 21:23:14 -0400

freeradius (3.0.1+git) unstable; urgency=medium

  * New upstream version.

 -- Alan DeKok <aland@freeradius.org>  Mon, 10 Oct 2013 21:23:14 -0400

freeradius (3.0.0+git) unstable; urgency=medium

  * New upstream version.

 -- Alan DeKok <aland@freeradius.org>  Mon, 07 Oct 2013 15:48:14 -0400<|MERGE_RESOLUTION|>--- conflicted
+++ resolved
@@ -1,7 +1,4 @@
-<<<<<<< HEAD
-freeradius (3.0.12-1) unstable; urgency=medium
-=======
-freeradius (3.0.14+git) unstable; urgency=medium
+freeradius (3.0.14-1) unstable; urgency=medium
 
   * New upstream version.
 
@@ -13,8 +10,7 @@
 
  -- Alan DeKok <aland@freeradius.org>  Fri, 30 Sep 2016 12:00:00 -0400
 
-freeradius (3.0.12+git) unstable; urgency=medium
->>>>>>> a6ce2fc6
+freeradius (3.0.12-1) unstable; urgency=medium
 
   * New upstream version.
 
