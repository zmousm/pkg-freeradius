--- conflicted
+++ resolved
@@ -1,7 +1,4 @@
-<<<<<<< HEAD
-freeradius (3.0.9-1) unstable; urgency=medium
-=======
-freeradius (3.0.12+git) unstable; urgency=medium
+freeradius (3.0.12-1) unstable; urgency=medium
 
   * New upstream version.
 
@@ -20,7 +17,6 @@
  -- Alan DeKok <aland@freeradius.org>  Wed, 08 Jul 2015 14:00:00 -0400
 
 freeradius (3.0.9+git) unstable; urgency=medium
->>>>>>> 86b280f5
 
   * New upstream version.
 
